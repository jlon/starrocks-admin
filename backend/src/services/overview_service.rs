// Overview Service
// Purpose: Provide aggregated cluster overview data (real-time + historical)
// Design Ref: ARCHITECTURE_ANALYSIS_AND_INTEGRATION.md

use crate::services::{
    ClusterService, DataStatistics, DataStatisticsService, MetricsSnapshot, MySQLClient,
};
use crate::utils::{ApiError, ApiResult};
use chrono::{DateTime, NaiveDateTime, Utc};
use serde::{Deserialize, Serialize};
use sqlx::SqlitePool;
use std::sync::Arc;
use utoipa::ToSchema;

/// Time range for querying historical data
#[derive(Debug, Clone, Deserialize)]
#[serde(rename_all = "lowercase")]
pub enum TimeRange {
    #[serde(rename = "1h")]
    Hours1,
    #[serde(rename = "6h")]
    Hours6,
    #[serde(rename = "24h")]
    Hours24,
    #[serde(rename = "3d")]
    Days3,
}

impl TimeRange {
    pub fn to_duration(&self) -> chrono::Duration {
        match self {
            TimeRange::Hours1 => chrono::Duration::hours(1),
            TimeRange::Hours6 => chrono::Duration::hours(6),
            TimeRange::Hours24 => chrono::Duration::hours(24),
            TimeRange::Days3 => chrono::Duration::days(3),
        }
    }

    pub fn start_time(&self) -> DateTime<Utc> {
        Utc::now() - self.to_duration()
    }

    pub fn end_time(&self) -> DateTime<Utc> {
        Utc::now()
    }
}

/// Cluster overview data
#[derive(Debug, Serialize, ToSchema)]
pub struct ClusterOverview {
    pub cluster_id: i64,
    pub cluster_name: String,
    pub timestamp: DateTime<Utc>,

    // Real-time snapshot
    pub latest_snapshot: Option<MetricsSnapshot>,

    // Historical trends (time series data)
    pub performance_trends: PerformanceTrends,
    pub resource_trends: ResourceTrends,

    // Aggregated statistics
    pub statistics: AggregatedStatistics,
}

/// Performance trends over time
#[derive(Debug, Serialize, ToSchema)]
pub struct PerformanceTrends {
    pub qps: Vec<TimeSeriesPoint>,
    pub rps: Vec<TimeSeriesPoint>,
    pub latency_p50: Vec<TimeSeriesPoint>,
    pub latency_p95: Vec<TimeSeriesPoint>,
    pub latency_p99: Vec<TimeSeriesPoint>,
}

/// Resource trends over time
#[derive(Debug, Serialize, ToSchema)]
pub struct ResourceTrends {
    pub cpu_usage: Vec<TimeSeriesPoint>,
    pub memory_usage: Vec<TimeSeriesPoint>,
    pub disk_usage: Vec<TimeSeriesPoint>,
    pub jvm_heap_usage: Vec<TimeSeriesPoint>,
}

/// Time series data point
#[derive(Debug, Serialize, Clone, ToSchema)]
pub struct TimeSeriesPoint {
    pub timestamp: DateTime<Utc>,
    pub value: f64,
}

/// Capacity prediction result
#[derive(Debug, Serialize, Clone, ToSchema)]
pub struct CapacityPrediction {
    pub disk_total_bytes: i64,
    pub disk_used_bytes: i64,
    pub disk_usage_pct: f64,
    pub daily_growth_bytes: i64,
    pub days_until_full: Option<i32>,
    pub predicted_full_date: Option<String>,
    pub growth_trend: String,      // "increasing", "stable", "decreasing"
    pub real_data_size_bytes: i64, // Real data size from information_schema (stored in object storage)
}

/// Aggregated statistics
#[derive(Debug, Serialize, ToSchema)]
pub struct AggregatedStatistics {
    pub avg_qps: f64,
    pub max_qps: f64,
    pub avg_latency_p99: f64,
    pub avg_cpu_usage: f64,
    pub avg_memory_usage: f64,
    pub avg_disk_usage: f64,
}

/// Health status card
#[derive(Debug, Serialize, ToSchema)]
pub struct HealthCard {
    pub title: String,
    pub value: String,
    pub status: HealthStatus,
    pub description: String,
}

/// Health status enum
#[derive(Debug, Serialize, ToSchema)]
#[serde(rename_all = "lowercase")]
pub enum HealthStatus {
    Healthy,
    Warning,
    Critical,
}

/// Cluster health overview (Hero Card)
#[derive(Debug, Serialize, ToSchema)]
pub struct ClusterHealth {
    pub status: HealthStatus,
    pub score: f64,                // 0-100
    pub starrocks_version: String, // StarRocks version
    pub be_nodes_online: i32,
    pub be_nodes_total: i32,
    pub fe_nodes_online: i32,
    pub fe_nodes_total: i32,
    pub compaction_score: f64,
    pub alerts: Vec<String>,
}

/// Key performance indicators
#[derive(Debug, Serialize, ToSchema)]
pub struct KeyPerformanceIndicators {
    pub qps: f64,
    pub qps_trend: f64, // percentage change
    pub p99_latency_ms: f64,
    pub p99_latency_trend: f64,
    pub success_rate: f64,
    pub success_rate_trend: f64,
    pub error_rate: f64,
}

/// Resource metrics
#[derive(Debug, Serialize, ToSchema)]
pub struct ResourceMetrics {
    pub cpu_usage_pct: f64,
    pub cpu_trend: f64,
    pub memory_usage_pct: f64,
    pub memory_trend: f64,
    pub disk_usage_pct: f64,
    pub disk_trend: f64,
    pub compaction_score: f64,
    pub compaction_status: String, // "normal", "warning", "critical"
}

/// Materialized view statistics
#[derive(Debug, Serialize, ToSchema)]
pub struct MaterializedViewStats {
    pub total: i32,
    pub running: i32,
    pub success: i32,
    pub failed: i32,
    pub pending: i32,
}

/// Load job statistics
#[derive(Debug, Serialize, ToSchema)]
pub struct LoadJobStats {
    pub running: i32,
    pub pending: i32,
    pub finished: i32,
    pub failed: i32,
    pub cancelled: i32,
}

/// Transaction statistics
#[derive(Debug, Serialize, ToSchema)]
pub struct TransactionStats {
    pub running: i32,
    pub committed: i32,
    pub aborted: i32,
}

/// Schema change statistics
#[derive(Debug, Serialize, ToSchema)]
pub struct SchemaChangeStats {
    pub running: i32,
    pub pending: i32,
    pub finished: i32,
    pub failed: i32,
    pub cancelled: i32,
}

/// Compaction statistics
#[derive(Debug, Serialize, ToSchema)]
pub struct CompactionStats {
    pub base_compaction_running: i32,
    pub cumulative_compaction_running: i32,
    pub max_score: f64,
    pub avg_score: f64,
    pub be_scores: Vec<BECompactionScore>,
}

/// BE compaction score
#[derive(Debug, Serialize, ToSchema)]
pub struct BECompactionScore {
    pub be_id: i64,
    pub be_host: String,
    pub score: f64,
}

/// Compaction detailed statistics (for storage-compute separation architecture)
#[derive(Debug, Serialize, ToSchema)]
#[serde(rename_all = "camelCase")]
pub struct CompactionDetailStats {
    pub top_partitions: Vec<TopPartitionByScore>,
    pub task_stats: CompactionTaskStats,
    pub duration_stats: CompactionDurationStats,
}

/// Top partition by compaction score
#[derive(Debug, Serialize, ToSchema)]
#[serde(rename_all = "camelCase")]
pub struct TopPartitionByScore {
    pub db_name: String,
    pub table_name: String,
    pub partition_name: String,
    pub max_score: f64,
    pub avg_score: f64,
    pub p50_score: f64,
}

/// Compaction task statistics
#[derive(Debug, Serialize, ToSchema)]
#[serde(rename_all = "camelCase")]
pub struct CompactionTaskStats {
    pub running_count: i32,
    pub finished_count: i32,
    pub total_count: i32,
}

/// Compaction duration statistics
#[derive(Debug, Serialize, ToSchema)]
#[serde(rename_all = "camelCase")]
pub struct CompactionDurationStats {
    pub min_duration_ms: i64,
    pub max_duration_ms: i64,
    pub avg_duration_ms: i64,
}

/// Session statistics
#[derive(Debug, Serialize, ToSchema)]
pub struct SessionStats {
    pub active_users_1h: i32,
    pub active_users_24h: i32,
    pub current_connections: i32,
    pub running_queries: Vec<RunningQuery>,
}

/// Running query info
#[derive(Debug, Serialize, ToSchema)]
pub struct RunningQuery {
    pub query_id: String,
    pub user: String,
    pub database: String,
    pub start_time: String,
    pub duration_ms: i64,
    pub state: String,
    pub query_preview: String, // First 200 chars
}

/// Network and IO statistics
#[derive(Debug, Serialize, ToSchema)]
pub struct NetworkIOStats {
    pub network_tx_bytes_per_sec: f64,
    pub network_rx_bytes_per_sec: f64,
    pub disk_read_bytes_per_sec: f64,
    pub disk_write_bytes_per_sec: f64,
}

/// Alert information
#[derive(Debug, Serialize, ToSchema)]
pub struct Alert {
    pub level: AlertLevel,
    pub category: String,
    pub message: String,
    pub timestamp: DateTime<Utc>,
    pub action: Option<String>, // Suggested action
}

/// Alert level
#[derive(Debug, Serialize, ToSchema)]
#[serde(rename_all = "lowercase")]
pub enum AlertLevel {
    Critical,
    Warning,
    Info,
}

/// Extended cluster overview with all modules
#[derive(Debug, Serialize, ToSchema)]
pub struct ExtendedClusterOverview {
    pub cluster_id: i64,
    pub cluster_name: String,
    pub timestamp: DateTime<Utc>,

    // Module 1: Cluster Health (P0)
    pub health: ClusterHealth,

    // Module 2: Key Performance Indicators (P0)
    pub kpi: KeyPerformanceIndicators,

    // Module 3: Resource Metrics (P0)
    pub resources: ResourceMetrics,

    // Module 4-5: Performance & Resource Trends (P0)
    pub performance_trends: PerformanceTrends,
    pub resource_trends: ResourceTrends,

    // Module 6: Data Statistics (P1)
    pub data_stats: Option<DataStatistics>,

    // Module 7: Materialized Views (P1)
    pub mv_stats: MaterializedViewStats,

    // Module 8: Load Jobs (P1)
    pub load_jobs: LoadJobStats,

    // Module 9: Transactions (P1)
    pub transactions: TransactionStats,

    // Module 10: Schema Changes (P1)
    pub schema_changes: SchemaChangeStats,

    // Module 11: Compaction (P1)
    pub compaction: CompactionStats,

    // Module 12: Sessions (P1)
    pub sessions: SessionStats,

    // Module 13: Network & IO (P1)
    pub network_io: NetworkIOStats,

    // Module 17: Capacity Prediction (P2)
    pub capacity: Option<CapacityPrediction>,

    // Module 18: Alerts (P2)
    pub alerts: Vec<Alert>,
}

#[derive(Clone)]
pub struct OverviewService {
    db: SqlitePool,
    cluster_service: Arc<ClusterService>,
    data_statistics_service: Option<Arc<DataStatisticsService>>,
    mysql_pool_manager: Arc<crate::services::mysql_pool_manager::MySQLPoolManager>,
}

impl OverviewService {
    /// Create a new OverviewService
    pub fn new(
        db: SqlitePool,
        cluster_service: Arc<ClusterService>,
        mysql_pool_manager: Arc<crate::services::mysql_pool_manager::MySQLPoolManager>,
    ) -> Self {
        Self { db, cluster_service, data_statistics_service: None, mysql_pool_manager }
    }

    /// Set data statistics service (optional dependency)
    pub fn with_data_statistics(mut self, service: Arc<DataStatisticsService>) -> Self {
        self.data_statistics_service = Some(service);
        self
    }

    /// Get cluster overview (main API)
    pub async fn get_cluster_overview(
        &self,
        cluster_id: i64,
        time_range: TimeRange,
    ) -> ApiResult<ClusterOverview> {
        tracing::debug!(
            "Getting overview for cluster {} with time range {:?}",
            cluster_id,
            time_range
        );

        // Get cluster info
        let cluster = self.cluster_service.get_cluster(cluster_id).await?;

        // Get latest snapshot
        let latest_snapshot = self.get_latest_snapshot(cluster_id).await?;

        // Get historical snapshots for trends
        let history = self.get_history_snapshots(cluster_id, &time_range).await?;

        // Calculate trends and statistics
        let performance_trends = self.calculate_performance_trends(&history);
        let resource_trends = self.calculate_resource_trends(&history);
        let statistics = self.calculate_aggregated_statistics(&history);

        Ok(ClusterOverview {
            cluster_id,
            cluster_name: cluster.name,
            timestamp: Utc::now(),
            latest_snapshot,
            performance_trends,
            resource_trends,
            statistics,
        })
    }

    /// Get health status cards
    pub async fn get_health_cards(&self, cluster_id: i64) -> ApiResult<Vec<HealthCard>> {
        let snapshot = self.get_latest_snapshot(cluster_id).await?;

        let snapshot = match snapshot {
            Some(s) => s,
            None => {
                return Ok(vec![HealthCard {
                    title: "No Data".to_string(),
                    value: "N/A".to_string(),
                    status: HealthStatus::Warning,
                    description: "No metrics data available yet".to_string(),
                }]);
            },
        };

        let mut cards = Vec::new();

        // Cluster Status Card
        let cluster_status = if snapshot.backend_alive == snapshot.backend_total
            && snapshot.frontend_alive == snapshot.frontend_total
        {
            HealthStatus::Healthy
        } else if snapshot.backend_alive > 0 && snapshot.frontend_alive > 0 {
            HealthStatus::Warning
        } else {
            HealthStatus::Critical
        };

        cards.push(HealthCard {
            title: "Cluster Status".to_string(),
            value: format!(
                "{}/{} BE, {}/{} FE",
                snapshot.backend_alive,
                snapshot.backend_total,
                snapshot.frontend_alive,
                snapshot.frontend_total
            ),
            status: cluster_status,
            description: "Backend and Frontend nodes availability".to_string(),
        });

        // QPS Card
        let qps_status = if snapshot.qps < 100.0 {
            HealthStatus::Healthy
        } else if snapshot.qps < 1000.0 {
            HealthStatus::Warning
        } else {
            HealthStatus::Critical
        };

        cards.push(HealthCard {
            title: "Query Load".to_string(),
            value: format!("{:.1} QPS", snapshot.qps),
            status: qps_status,
            description: "Current queries per second".to_string(),
        });

        // CPU Usage Card
        let cpu_status = if snapshot.avg_cpu_usage < 70.0 {
            HealthStatus::Healthy
        } else if snapshot.avg_cpu_usage < 85.0 {
            HealthStatus::Warning
        } else {
            HealthStatus::Critical
        };

        cards.push(HealthCard {
            title: "CPU Usage".to_string(),
            value: format!("{:.1}%", snapshot.avg_cpu_usage),
            status: cpu_status,
            description: "Average CPU usage across all BE nodes".to_string(),
        });

        // Disk Usage Card
        let disk_status = if snapshot.disk_usage_pct < 70.0 {
            HealthStatus::Healthy
        } else if snapshot.disk_usage_pct < 85.0 {
            HealthStatus::Warning
        } else {
            HealthStatus::Critical
        };

        cards.push(HealthCard {
            title: "Disk Usage".to_string(),
            value: format!("{:.1}%", snapshot.disk_usage_pct),
            status: disk_status,
            description: "Total disk space usage".to_string(),
        });

        Ok(cards)
    }

    /// Get performance trends
    pub async fn get_performance_trends(
        &self,
        cluster_id: i64,
        time_range: TimeRange,
    ) -> ApiResult<PerformanceTrends> {
        let history = self.get_history_snapshots(cluster_id, &time_range).await?;
        Ok(self.calculate_performance_trends(&history))
    }

    /// Get resource trends
    pub async fn get_resource_trends(
        &self,
        cluster_id: i64,
        time_range: TimeRange,
    ) -> ApiResult<ResourceTrends> {
        let history = self.get_history_snapshots(cluster_id, &time_range).await?;
        Ok(self.calculate_resource_trends(&history))
    }

    /// Get data statistics (database/table counts, top tables, etc.)
    pub async fn get_data_statistics(&self, cluster_id: i64) -> ApiResult<DataStatistics> {
        if let Some(ref service) = self.data_statistics_service {
            // Try to get cached statistics first
            if let Some(stats) = service.get_statistics(cluster_id).await? {
                // Check if cache is recent (< 10 minutes old)
                let age = Utc::now() - stats.updated_at;
                if age.num_minutes() < 10 {
                    tracing::debug!(
                        "Using cached data statistics (age: {} minutes)",
                        age.num_minutes()
                    );
                    return Ok(stats);
                }
            }

            // Cache is stale or doesn't exist, update it
            tracing::debug!("Updating data statistics for cluster {}", cluster_id);
            service.update_statistics(cluster_id).await
        } else {
            Err(ApiError::internal_error("Data statistics service not configured"))
        }
    }

    /// Predict disk capacity
    ///
    /// Uses linear regression on historical disk usage data to predict when disk will be full
    pub async fn predict_capacity(&self, cluster_id: i64) -> ApiResult<CapacityPrediction> {
        // Get last 2 hours of disk usage data (minimum requirement)
        let cutoff = Utc::now() - chrono::Duration::hours(2);

        let snapshots: Vec<(i64, i64, f64, NaiveDateTime)> = sqlx::query_as(
            r#"
            SELECT 
                disk_total_bytes,
                disk_used_bytes,
                disk_usage_pct,
                collected_at
            FROM metrics_snapshots
            WHERE cluster_id = ? AND collected_at >= ?
            ORDER BY collected_at ASC
            "#,
        )
        .bind(cluster_id)
        .bind(cutoff)
        .fetch_all(&self.db)
        .await?;

        if snapshots.is_empty() {
            return Err(ApiError::internal_error(
                "No historical data available for capacity prediction",
            ));
        }

        // Get latest values
        let latest = snapshots.last().unwrap();
        let disk_total_bytes = latest.0;
        let disk_usage_pct = latest.2;
        // Calculate disk_used_bytes from percentage (as stored value may be 0 in shared-nothing arch)
        let disk_used_bytes = ((disk_total_bytes as f64) * disk_usage_pct / 100.0) as i64;

        // Perform linear regression on disk_used_bytes over time
        // y = disk_used_bytes, x = days since first snapshot
        let first_time = snapshots.first().unwrap().3.and_utc().timestamp();
        let last_time = snapshots.last().unwrap().3.and_utc().timestamp();
        let time_span_days = (last_time - first_time) as f64 / 86400.0;

        let mut sum_x = 0.0;
        let mut sum_y = 0.0;
        let mut sum_xy = 0.0;
        let mut sum_x2 = 0.0;
        let n = snapshots.len() as f64;

        let mut min_y = f64::MAX;
        let mut max_y = f64::MIN;

        for snapshot in &snapshots {
            let x = (snapshot.3.and_utc().timestamp() - first_time) as f64 / 86400.0; // days
            // Calculate used bytes from percentage for each snapshot
            let y = (snapshot.0 as f64) * snapshot.2 / 100.0;

            min_y = min_y.min(y);
            max_y = max_y.max(y);

            sum_x += x;
            sum_y += y;
            sum_xy += x * y;
            sum_x2 += x * x;
        }

        // Calculate slope (daily growth rate in bytes)
        let denominator = n * sum_x2 - sum_x * sum_x;
        let daily_growth_bytes = if denominator.abs() < 1e-10 {
            // If denominator is too small, slope is undefined or unstable
            0
        } else {
            let slope = (n * sum_xy - sum_x * sum_y) / denominator;

            // Sanity check: if data variance is too small or slope is unreasonably large, set to 0
            let data_variance = max_y - min_y;
            let slope_abs = slope.abs();

            if data_variance < 1_000_000_000.0 || // < 1GB variance
               slope_abs > 10_000_000_000_000.0 || // > 10TB/day (unreasonable)
               time_span_days < 0.01
            {
                // < 15 minutes (too short for regression)
                tracing::debug!(
                    "Linear regression unstable: variance={:.0}, slope={:.0}, time_span={:.3} days. Setting growth to 0.",
                    data_variance,
                    slope,
                    time_span_days
                );
                0
            } else {
                slope as i64
            }
        };

        // Determine growth trend
        let growth_trend = if daily_growth_bytes > 1_000_000_000 {
            // > 1GB/day
            "increasing"
        } else if daily_growth_bytes > 0 {
            "stable"
        } else {
            "decreasing"
        };

        // Calculate days until full (if disk is growing)
        let (days_until_full, predicted_full_date) = if daily_growth_bytes > 0 {
            let remaining_bytes = disk_total_bytes - disk_used_bytes;
            let days = (remaining_bytes as f64 / daily_growth_bytes as f64).ceil() as i32;

            let full_date = Utc::now() + chrono::Duration::days(days as i64);
            let full_date_str = full_date.format("%Y-%m-%d").to_string();

            (Some(days), Some(full_date_str))
        } else {
            (None, None)
        };

        // Note: real_data_size_bytes will be set in get_extended_overview() from data_stats
        Ok(CapacityPrediction {
            disk_total_bytes,
            disk_used_bytes,
            disk_usage_pct,
            daily_growth_bytes,
            days_until_full,
            predicted_full_date,
            growth_trend: growth_trend.to_string(),
            real_data_size_bytes: 0, // Will be populated from data_stats.total_data_size in get_extended_overview()
        })
    }

    // ========================================
    // Internal helper methods
    // ========================================

    /// Get real data size from information_schema.tables (data stored in object storage)
    #[allow(dead_code)]
    async fn get_real_data_size(&self, cluster_id: i64) -> ApiResult<i64> {
        use crate::services::mysql_client::MySQLClient;

        // Get cluster info
        let cluster: crate::models::cluster::Cluster = sqlx::query_as(
            "SELECT id, name, description, fe_host, fe_http_port, fe_query_port, username, password_encrypted, enable_ssl, connection_timeout, tags, catalog, created_at, updated_at, created_by FROM clusters WHERE id = ?"
        )
        .bind(cluster_id)
        .fetch_one(&self.db)
        .await?;

        // Get MySQL connection pool
        let pool = self.mysql_pool_manager.get_pool(&cluster).await?;
        let mysql_client = MySQLClient::from_pool(pool);

        // Query DATA_LENGTH from information_schema.tables and sum by database
        let sql = r#"
            SELECT 
                TABLE_SCHEMA,
                SUM(COALESCE(DATA_LENGTH, 0)) as db_size 
            FROM information_schema.tables 
            WHERE TABLE_SCHEMA NOT IN ('information_schema', '_statistics_', 'sys', 'mysql')
            GROUP BY TABLE_SCHEMA
        "#;

        let (columns, rows) = mysql_client.query_raw(sql, None, None).await?;
        let mut total_size: i64 = 0;

        // Find column indices
        let schema_idx = columns
            .iter()
            .position(|col| col.to_lowercase() == "table_schema");
        let size_idx = columns
            .iter()
            .position(|col| col.to_lowercase() == "db_size");

        if let (Some(schema_idx), Some(size_idx)) = (schema_idx, size_idx) {
            for row in rows {
                if let Some(size_str) = row.get(size_idx)
                    && let Ok(size) = size_str.parse::<i64>()
                {
                    if let Some(db_name) = row.get(schema_idx) {
                        tracing::debug!("Database {} size: {} bytes", db_name, size);
                    }
                    total_size += size;
                }
            }
        }

        tracing::debug!(
            "Real data size from information_schema: {} bytes ({} GB)",
            total_size,
            total_size as f64 / (1024.0 * 1024.0 * 1024.0)
        );
        Ok(total_size)
    }

    /// Get the latest snapshot for a cluster
    async fn get_latest_snapshot(&self, cluster_id: i64) -> ApiResult<Option<MetricsSnapshot>> {
        #[derive(sqlx::FromRow)]
        struct SnapshotRow {
            cluster_id: i64,
            collected_at: NaiveDateTime,
            qps: f64,
            rps: f64,
            query_latency_p50: f64,
            query_latency_p95: f64,
            query_latency_p99: f64,
            query_total: i64,
            query_success: i64,
            query_error: i64,
            query_timeout: i64,
            backend_total: i64,
            backend_alive: i64,
            frontend_total: i64,
            frontend_alive: i64,
            total_cpu_usage: f64,
            avg_cpu_usage: f64,
            total_memory_usage: f64,
            avg_memory_usage: f64,
            disk_total_bytes: i64,
            disk_used_bytes: i64,
            disk_usage_pct: f64,
            tablet_count: i64,
            max_compaction_score: f64,
            txn_running: i64,
            txn_success_total: i64,
            txn_failed_total: i64,
            load_running: i64,
            load_finished_total: i64,
            jvm_heap_total: i64,
            jvm_heap_used: i64,
            jvm_heap_usage_pct: f64,
            jvm_thread_count: i64,
            network_bytes_sent_total: i64,
            network_bytes_received_total: i64,
            network_send_rate: f64,
            network_receive_rate: f64,
            io_read_bytes_total: i64,
            io_write_bytes_total: i64,
            io_read_rate: f64,
            io_write_rate: f64,
        }

        let row: Option<SnapshotRow> = sqlx::query_as(
            r#"
            SELECT * FROM metrics_snapshots
            WHERE cluster_id = ?
            ORDER BY collected_at DESC
            LIMIT 1
            "#,
        )
        .bind(cluster_id)
        .fetch_optional(&self.db)
        .await?;

        if let Some(r) = row {
            Ok(Some(MetricsSnapshot {
                cluster_id: r.cluster_id,
                collected_at: r.collected_at.and_utc(),
                qps: r.qps,
                rps: r.rps,
                query_latency_p50: r.query_latency_p50,
                query_latency_p95: r.query_latency_p95,
                query_latency_p99: r.query_latency_p99,
                query_total: r.query_total,
                query_success: r.query_success,
                query_error: r.query_error,
                query_timeout: r.query_timeout,
                backend_total: r.backend_total as i32,
                backend_alive: r.backend_alive as i32,
                frontend_total: r.frontend_total as i32,
                frontend_alive: r.frontend_alive as i32,
                total_cpu_usage: r.total_cpu_usage,
                avg_cpu_usage: r.avg_cpu_usage,
                total_memory_usage: r.total_memory_usage,
                avg_memory_usage: r.avg_memory_usage,
                disk_total_bytes: r.disk_total_bytes,
                disk_used_bytes: r.disk_used_bytes,
                disk_usage_pct: r.disk_usage_pct,
                tablet_count: r.tablet_count,
                max_compaction_score: r.max_compaction_score,
                txn_running: r.txn_running as i32,
                txn_success_total: r.txn_success_total,
                txn_failed_total: r.txn_failed_total,
                load_running: r.load_running as i32,
                load_finished_total: r.load_finished_total,
                jvm_heap_total: r.jvm_heap_total,
                jvm_heap_used: r.jvm_heap_used,
                jvm_heap_usage_pct: r.jvm_heap_usage_pct,
                jvm_thread_count: r.jvm_thread_count as i32,
                network_bytes_sent_total: r.network_bytes_sent_total,
                network_bytes_received_total: r.network_bytes_received_total,
                network_send_rate: r.network_send_rate,
                network_receive_rate: r.network_receive_rate,
                io_read_bytes_total: r.io_read_bytes_total,
                io_write_bytes_total: r.io_write_bytes_total,
                io_read_rate: r.io_read_rate,
                io_write_rate: r.io_write_rate,
            }))
        } else {
            Ok(None)
        }
    }

    /// Get historical snapshots for a time range
    async fn get_history_snapshots(
        &self,
        cluster_id: i64,
        time_range: &TimeRange,
    ) -> ApiResult<Vec<MetricsSnapshot>> {
        #[derive(sqlx::FromRow)]
        struct SnapshotRow {
            cluster_id: i64,
            collected_at: NaiveDateTime,
            qps: f64,
            rps: f64,
            query_latency_p50: f64,
            query_latency_p95: f64,
            query_latency_p99: f64,
            query_total: i64,
            query_success: i64,
            query_error: i64,
            query_timeout: i64,
            backend_total: i64,
            backend_alive: i64,
            frontend_total: i64,
            frontend_alive: i64,
            total_cpu_usage: f64,
            avg_cpu_usage: f64,
            total_memory_usage: f64,
            avg_memory_usage: f64,
            disk_total_bytes: i64,
            disk_used_bytes: i64,
            disk_usage_pct: f64,
            tablet_count: i64,
            max_compaction_score: f64,
            txn_running: i64,
            txn_success_total: i64,
            txn_failed_total: i64,
            load_running: i64,
            load_finished_total: i64,
            jvm_heap_total: i64,
            jvm_heap_used: i64,
            jvm_heap_usage_pct: f64,
            jvm_thread_count: i64,
            network_bytes_sent_total: i64,
            network_bytes_received_total: i64,
            network_send_rate: f64,
            network_receive_rate: f64,
            io_read_bytes_total: i64,
            io_write_bytes_total: i64,
            io_read_rate: f64,
            io_write_rate: f64,
        }

        let start_time = time_range.start_time();
        let end_time = time_range.end_time();

        let rows: Vec<SnapshotRow> = sqlx::query_as(
            r#"
            SELECT * FROM metrics_snapshots
            WHERE cluster_id = ? 
              AND collected_at BETWEEN ? AND ?
            ORDER BY collected_at ASC
            "#,
        )
        .bind(cluster_id)
        .bind(start_time)
        .bind(end_time)
        .fetch_all(&self.db)
        .await?;

        let snapshots = rows
            .into_iter()
            .map(|r| MetricsSnapshot {
                cluster_id: r.cluster_id,
                collected_at: r.collected_at.and_utc(),
                qps: r.qps,
                rps: r.rps,
                query_latency_p50: r.query_latency_p50,
                query_latency_p95: r.query_latency_p95,
                query_latency_p99: r.query_latency_p99,
                query_total: r.query_total,
                query_success: r.query_success,
                query_error: r.query_error,
                query_timeout: r.query_timeout,
                backend_total: r.backend_total as i32,
                backend_alive: r.backend_alive as i32,
                frontend_total: r.frontend_total as i32,
                frontend_alive: r.frontend_alive as i32,
                total_cpu_usage: r.total_cpu_usage,
                avg_cpu_usage: r.avg_cpu_usage,
                total_memory_usage: r.total_memory_usage,
                avg_memory_usage: r.avg_memory_usage,
                disk_total_bytes: r.disk_total_bytes,
                disk_used_bytes: r.disk_used_bytes,
                disk_usage_pct: r.disk_usage_pct,
                tablet_count: r.tablet_count,
                max_compaction_score: r.max_compaction_score,
                txn_running: r.txn_running as i32,
                txn_success_total: r.txn_success_total,
                txn_failed_total: r.txn_failed_total,
                load_running: r.load_running as i32,
                load_finished_total: r.load_finished_total,
                jvm_heap_total: r.jvm_heap_total,
                jvm_heap_used: r.jvm_heap_used,
                jvm_heap_usage_pct: r.jvm_heap_usage_pct,
                jvm_thread_count: r.jvm_thread_count as i32,
                network_bytes_sent_total: r.network_bytes_sent_total,
                network_bytes_received_total: r.network_bytes_received_total,
                network_send_rate: r.network_send_rate,
                network_receive_rate: r.network_receive_rate,
                io_read_bytes_total: r.io_read_bytes_total,
                io_write_bytes_total: r.io_write_bytes_total,
                io_read_rate: r.io_read_rate,
                io_write_rate: r.io_write_rate,
            })
            .collect();

        Ok(snapshots)
    }

    /// Calculate performance trends from snapshots
    fn calculate_performance_trends(&self, snapshots: &[MetricsSnapshot]) -> PerformanceTrends {
        let qps: Vec<TimeSeriesPoint> = snapshots
            .iter()
            .map(|s| TimeSeriesPoint { timestamp: s.collected_at, value: s.qps })
            .collect();

        let rps: Vec<TimeSeriesPoint> = snapshots
            .iter()
            .map(|s| TimeSeriesPoint { timestamp: s.collected_at, value: s.rps })
            .collect();

        let latency_p50: Vec<TimeSeriesPoint> = snapshots
            .iter()
            .map(|s| TimeSeriesPoint { timestamp: s.collected_at, value: s.query_latency_p50 })
            .collect();

        let latency_p95: Vec<TimeSeriesPoint> = snapshots
            .iter()
            .map(|s| TimeSeriesPoint { timestamp: s.collected_at, value: s.query_latency_p95 })
            .collect();

        let latency_p99: Vec<TimeSeriesPoint> = snapshots
            .iter()
            .map(|s| TimeSeriesPoint { timestamp: s.collected_at, value: s.query_latency_p99 })
            .collect();

        PerformanceTrends { qps, rps, latency_p50, latency_p95, latency_p99 }
    }

    /// Calculate resource trends from snapshots
    fn calculate_resource_trends(&self, snapshots: &[MetricsSnapshot]) -> ResourceTrends {
        let cpu_usage: Vec<TimeSeriesPoint> = snapshots
            .iter()
            .map(|s| TimeSeriesPoint { timestamp: s.collected_at, value: s.avg_cpu_usage })
            .collect();

        let memory_usage: Vec<TimeSeriesPoint> = snapshots
            .iter()
            .map(|s| TimeSeriesPoint { timestamp: s.collected_at, value: s.avg_memory_usage })
            .collect();

        let disk_usage: Vec<TimeSeriesPoint> = snapshots
            .iter()
            .map(|s| TimeSeriesPoint { timestamp: s.collected_at, value: s.disk_usage_pct })
            .collect();

        let jvm_heap_usage: Vec<TimeSeriesPoint> = snapshots
            .iter()
            .map(|s| TimeSeriesPoint { timestamp: s.collected_at, value: s.jvm_heap_usage_pct })
            .collect();

        ResourceTrends { cpu_usage, memory_usage, disk_usage, jvm_heap_usage }
    }

    /// Calculate aggregated statistics from snapshots
    fn calculate_aggregated_statistics(
        &self,
        snapshots: &[MetricsSnapshot],
    ) -> AggregatedStatistics {
        if snapshots.is_empty() {
            return AggregatedStatistics {
                avg_qps: 0.0,
                max_qps: 0.0,
                avg_latency_p99: 0.0,
                avg_cpu_usage: 0.0,
                avg_memory_usage: 0.0,
                avg_disk_usage: 0.0,
            };
        }

        let count = snapshots.len() as f64;

        let avg_qps = snapshots.iter().map(|s| s.qps).sum::<f64>() / count;
        let max_qps = snapshots.iter().map(|s| s.qps).fold(0.0, f64::max);
        let avg_latency_p99 = snapshots.iter().map(|s| s.query_latency_p99).sum::<f64>() / count;
        let avg_cpu_usage = snapshots.iter().map(|s| s.avg_cpu_usage).sum::<f64>() / count;
        let avg_memory_usage = snapshots.iter().map(|s| s.avg_memory_usage).sum::<f64>() / count;
        let avg_disk_usage = snapshots.iter().map(|s| s.disk_usage_pct).sum::<f64>() / count;

        AggregatedStatistics {
            avg_qps,
            max_qps,
            avg_latency_p99,
            avg_cpu_usage,
            avg_memory_usage,
            avg_disk_usage,
        }
    }

    /// Get extended cluster overview with all 18 modules
    pub async fn get_extended_overview(
        &self,
        cluster_id: i64,
        time_range: TimeRange,
    ) -> ApiResult<ExtendedClusterOverview> {
        // Get cluster info
        let cluster = self.cluster_service.get_cluster(cluster_id).await?;

        // Get latest snapshot
        let latest = self.get_latest_snapshot(cluster_id).await?;

        // Get historical snapshots for trends
        let snapshots = self.get_history_snapshots(cluster_id, &time_range).await?;

        // Module 1: Cluster Health
        let health = self.calculate_cluster_health(cluster_id, &latest).await?;

        // Module 2: Key Performance Indicators
        let kpi = self.calculate_kpi(&latest, &snapshots);

        // Module 3: Resource Metrics
        let resources = self.calculate_resource_metrics(&latest, &snapshots);

        // Module 4-5: Performance & Resource Trends
        let performance_trends = self.calculate_performance_trends(&snapshots);
        let resource_trends = self.calculate_resource_trends(&snapshots);

        // Module 6: Data Statistics (P1)
        // Use get_data_statistics() to auto-refresh stale cache
        let data_stats = self.get_data_statistics(cluster_id).await.ok();

        // Module 7: Materialized Views (P1)
        let mv_stats = self.get_mv_stats(cluster_id).await?;

        // Module 8: Load Jobs (P1)
        let load_jobs = self.get_load_job_stats(cluster_id).await?;

        // Module 9: Transactions (P1)
        let transactions = self.get_transaction_stats(&latest);

        // Module 10: Schema Changes (P1)
        let schema_changes = self.get_schema_change_stats(cluster_id).await?;

        // Module 11: Compaction (P1)
        let compaction = self.get_compaction_stats(cluster_id).await?;

        // Module 12: Sessions (P1)
        let sessions = self.get_session_stats(cluster_id).await?;

        // Module 13: Network & IO (P1)
        let network_io = self.calculate_network_io_stats(&latest);

        // Module 17: Capacity Prediction (P2)
        let mut capacity = match self.predict_capacity(cluster_id).await {
            Ok(cap) => Some(cap),
            Err(e) => {
                tracing::warn!("Failed to predict capacity for cluster {}: {}", cluster_id, e);
                None
            },
        };

        // Use data_stats.total_data_size as real_data_size_bytes (from information_schema)
        if let (Some(cap), Some(stats)) = (&mut capacity, &data_stats) {
            cap.real_data_size_bytes = stats.total_data_size;
        }
        let alerts = self.generate_alerts(&health, &resources, &compaction);

        // Module 18: Alerts (P2)
        Ok(ExtendedClusterOverview {
            cluster_id,
            cluster_name: cluster.name,
            timestamp: Utc::now(),
            health,
            kpi,
            resources,
            performance_trends,
            resource_trends,
            data_stats,
            mv_stats,
            load_jobs,
            transactions,
            schema_changes,
            compaction,
            sessions,
            network_io,
            capacity,
            alerts,
        })
    }

    /// Module 1: Calculate cluster health
    async fn calculate_cluster_health(
        &self,
        cluster_id: i64,
        snapshot: &Option<MetricsSnapshot>,
    ) -> ApiResult<ClusterHealth> {
        let snapshot = snapshot
            .as_ref()
            .ok_or_else(|| ApiError::internal_error("No metrics snapshot available"))?;

        let be_nodes_online = snapshot.backend_alive;
        let be_nodes_total = snapshot.backend_total;
        let fe_nodes_online = snapshot.frontend_alive;
        let fe_nodes_total = snapshot.frontend_total;
        let compaction_score = snapshot.max_compaction_score;

        // Get StarRocks version
        let starrocks_version = self
            .get_starrocks_version(cluster_id)
            .await
            .unwrap_or_else(|_| "Unknown".to_string());

        // Calculate health status
        let mut alerts = Vec::new();
        let status = if be_nodes_online < be_nodes_total {
            alerts.push(format!("{} BE节点离线", be_nodes_total - be_nodes_online));
            HealthStatus::Critical
        } else if compaction_score > 100.0 {
            alerts.push(format!("Compaction Score过高: {:.1}", compaction_score));
            HealthStatus::Critical
        } else if compaction_score > 50.0 || snapshot.disk_usage_pct > 80.0 {
            if compaction_score > 50.0 {
                alerts.push(format!("Compaction Score偏高: {:.1}", compaction_score));
            }
            if snapshot.disk_usage_pct > 80.0 {
                alerts.push(format!("磁盘使用率偏高: {:.1}%", snapshot.disk_usage_pct));
            }
            HealthStatus::Warning
        } else {
            HealthStatus::Healthy
        };

        // Calculate health score (0-100)
        let score: f64 = 100.0
            - (if be_nodes_online < be_nodes_total { 30.0 } else { 0.0 })
            - (if compaction_score > 100.0 {
                20.0
            } else if compaction_score > 50.0 {
                10.0
            } else {
                0.0
            })
            - (if snapshot.disk_usage_pct > 90.0 {
                20.0
            } else if snapshot.disk_usage_pct > 80.0 {
                10.0
            } else {
                0.0
            })
            - (if snapshot.avg_cpu_usage > 90.0 { 10.0 } else { 0.0 });

        Ok(ClusterHealth {
            status,
            score: score.max(0.0),
            starrocks_version,
            be_nodes_online,
            be_nodes_total,
            fe_nodes_online,
            fe_nodes_total,
            compaction_score,
            alerts,
        })
    }

    /// Module 2: Calculate KPI
    fn calculate_kpi(
        &self,
        snapshot: &Option<MetricsSnapshot>,
        snapshots: &[MetricsSnapshot],
    ) -> KeyPerformanceIndicators {
        let current = snapshot.as_ref();

        // Calculate trends (compare with average of previous snapshots)
        let prev_avg_qps = if snapshots.len() > 1 {
            let prev = &snapshots[0..snapshots.len() - 1];
            prev.iter().map(|s| s.qps).sum::<f64>() / prev.len() as f64
        } else {
            0.0
        };

        let prev_avg_latency = if snapshots.len() > 1 {
            let prev = &snapshots[0..snapshots.len() - 1];
            prev.iter().map(|s| s.query_latency_p99).sum::<f64>() / prev.len() as f64
        } else {
            0.0
        };

        let qps = current.map(|s| s.qps).unwrap_or(0.0);
        let p99_latency_ms = current.map(|s| s.query_latency_p99).unwrap_or(0.0);
        let qps_trend =
            if prev_avg_qps > 0.0 { ((qps - prev_avg_qps) / prev_avg_qps) * 100.0 } else { 0.0 };
        let p99_latency_trend = if prev_avg_latency > 0.0 {
            ((p99_latency_ms - prev_avg_latency) / prev_avg_latency) * 100.0
        } else {
            0.0
        };

        let (success_rate, error_rate) = if let Some(s) = current {
            let total = s.query_total as f64;
            let success = s.query_success as f64;
            let errors = s.query_error as f64;
            if total > 0.0 {
                ((success / total) * 100.0, (errors / total) * 100.0)
            } else {
                (100.0, 0.0)
            }
        } else {
            (100.0, 0.0)
        };

        KeyPerformanceIndicators {
            qps,
            qps_trend,
            p99_latency_ms,
            p99_latency_trend,
            success_rate,
            success_rate_trend: 0.0, // TODO: Calculate from history
            error_rate,
        }
    }

    /// Module 3: Calculate resource metrics
    fn calculate_resource_metrics(
        &self,
        snapshot: &Option<MetricsSnapshot>,
        snapshots: &[MetricsSnapshot],
    ) -> ResourceMetrics {
        let current = snapshot.as_ref();

        // Calculate trends
        let prev_avg_cpu = if snapshots.len() > 1 {
            let prev = &snapshots[0..snapshots.len() - 1];
            prev.iter().map(|s| s.avg_cpu_usage).sum::<f64>() / prev.len() as f64
        } else {
            0.0
        };

        let cpu_usage_pct = current.map(|s| s.avg_cpu_usage).unwrap_or(0.0);
        let memory_usage_pct = current.map(|s| s.avg_memory_usage).unwrap_or(0.0);
        let disk_usage_pct = current.map(|s| s.disk_usage_pct).unwrap_or(0.0);
        let compaction_score = current.map(|s| s.max_compaction_score).unwrap_or(0.0);

        let cpu_trend = if prev_avg_cpu > 0.0 {
            ((cpu_usage_pct - prev_avg_cpu) / prev_avg_cpu) * 100.0
        } else {
            0.0
        };

        let compaction_status = if compaction_score > 100.0 {
            "critical".to_string()
        } else if compaction_score > 50.0 {
            "warning".to_string()
        } else {
            "normal".to_string()
        };

        ResourceMetrics {
            cpu_usage_pct,
            cpu_trend,
            memory_usage_pct,
            memory_trend: 0.0, // TODO: Calculate
            disk_usage_pct,
            disk_trend: 0.0, // TODO: Calculate
            compaction_score,
            compaction_status,
        }
    }

    /// Module 7: Get MV stats from information_schema
    async fn get_mv_stats(&self, cluster_id: i64) -> ApiResult<MaterializedViewStats> {
        use crate::services::MySQLPoolManager;

        // Get cluster info
        let cluster = self.cluster_service.get_cluster(cluster_id).await?;

        // Get MySQL connection pool and create client
        let pool_manager = Arc::new(MySQLPoolManager::new());
        let pool = pool_manager.get_pool(&cluster).await?;
        let mysql_client = MySQLClient::from_pool(pool);

        // Query materialized view statistics
        let query = r#"
            SELECT 
                COUNT(*) as total,
                SUM(CASE WHEN is_active = 1 THEN 1 ELSE 0 END) as active,
                SUM(CASE WHEN is_active = 0 THEN 1 ELSE 0 END) as inactive
            FROM information_schema.materialized_views
        "#;

        let (columns, rows) = mysql_client.query_raw(query, None, None).await?;

        // Build column index map
        let mut col_idx = std::collections::HashMap::new();
        for (i, col) in columns.iter().enumerate() {
            col_idx.insert(col.clone(), i);
        }

        if let Some(row) = rows.first() {
            let total = col_idx
                .get("total")
                .and_then(|&i| row.get(i))
                .and_then(|s| s.parse::<i64>().ok())
                .unwrap_or(0);

            let active = col_idx
                .get("active")
                .and_then(|&i| row.get(i))
                .and_then(|s| s.parse::<i64>().ok())
                .unwrap_or(0);

            Ok(MaterializedViewStats {
                total: total as i32,
                running: 0, // Not available from information_schema
                success: active as i32,
                failed: 0,  // Not available from information_schema
                pending: 0, // Not available from information_schema
            })
        } else {
            Ok(MaterializedViewStats { total: 0, running: 0, success: 0, failed: 0, pending: 0 })
        }
    }

    /// Module 8: Get load job stats from SHOW LOAD
    async fn get_load_job_stats(&self, cluster_id: i64) -> ApiResult<LoadJobStats> {
        use crate::services::MySQLPoolManager;

        // Get cluster info
        let cluster = self.cluster_service.get_cluster(cluster_id).await?;

        // Get MySQL connection pool and create client
        let pool_manager = Arc::new(MySQLPoolManager::new());
        let pool = pool_manager.get_pool(&cluster).await?;
        let mysql_client = MySQLClient::from_pool(pool);

        // Query load job statistics from information_schema.loads
        // Note: SHOW LOAD returns current database only, so we query information_schema
        let query = r#"
            SELECT 
                State,
                COUNT(*) as count
            FROM information_schema.loads
            WHERE CREATE_TIME >= DATE_SUB(NOW(), INTERVAL 1 DAY)
            GROUP BY State
        "#;

        let (columns, rows) = mysql_client.query_raw(query, None, None).await?;

        // Build column index map
        let mut col_idx = std::collections::HashMap::new();
        for (i, col) in columns.iter().enumerate() {
            col_idx.insert(col.clone(), i);
        }

        let mut stats =
            LoadJobStats { running: 0, pending: 0, finished: 0, failed: 0, cancelled: 0 };

        for row in rows {
            let state = col_idx
                .get("State")
                .or_else(|| col_idx.get("state"))
                .and_then(|&i| row.get(i))
                .cloned()
                .unwrap_or_default();

            let count = col_idx
                .get("count")
                .and_then(|&i| row.get(i))
                .and_then(|s| s.parse::<i64>().ok())
                .unwrap_or(0);

            match state.to_uppercase().as_str() {
                "LOADING" => stats.running = count as i32,
                "PENDING" | "QUEUEING" => stats.pending += count as i32,
                "FINISHED" => stats.finished = count as i32,
                "CANCELLED" => stats.cancelled = count as i32,
                _ => stats.failed += count as i32, // Treat unknown states as failed
            }
        }

        Ok(stats)
    }

    /// Module 9: Get transaction stats
    fn get_transaction_stats(&self, snapshot: &Option<MetricsSnapshot>) -> TransactionStats {
        let snapshot = snapshot.as_ref();
        TransactionStats {
            running: snapshot.map(|s| s.txn_running).unwrap_or(0),
            committed: snapshot.map(|s| s.txn_success_total as i32).unwrap_or(0),
            aborted: snapshot.map(|s| s.txn_failed_total as i32).unwrap_or(0),
        }
    }

    /// Module 10: Get schema change stats by querying audit logs
    /// Tracks ALTER TABLE operations and their status from StarRocks audit logs
    async fn get_schema_change_stats(&self, cluster_id: i64) -> ApiResult<SchemaChangeStats> {
        use crate::services::{MySQLClient, MySQLPoolManager};

        let cluster = self.cluster_service.get_cluster(cluster_id).await?;
        let pool_manager = Arc::new(MySQLPoolManager::new());
        let pool = pool_manager.get_pool(&cluster).await?;
        let mysql_client = MySQLClient::from_pool(pool);

        // Query ALTER TABLE operations from audit logs
        // Track schema changes by analyzing DDL statements in the audit log
        let query = r#"
            SELECT 
                queryType,
                state,
                COUNT(*) as count
            FROM starrocks_audit_db__.starrocks_audit_tbl__
            WHERE 
                `timestamp` >= DATE_SUB(NOW(), INTERVAL 7 DAY)
                AND queryType LIKE '%ALTER%'
                AND isQuery = 0  -- DDL operations have isQuery = 0
            GROUP BY queryType, state
        "#;

        let (columns, rows) = mysql_client.query_raw(query, None, None).await?;

        // Build column index map
        let mut col_idx = std::collections::HashMap::new();
        for (i, col) in columns.iter().enumerate() {
            col_idx.insert(col.clone(), i);
        }

        let mut stats =
            SchemaChangeStats { running: 0, pending: 0, finished: 0, failed: 0, cancelled: 0 };

        // Parse results and aggregate by state
        for row in rows {
            let state = col_idx
                .get("state")
                .and_then(|&i| row.get(i))
                .map(|s| s.to_uppercase())
                .unwrap_or_default();

            let count = col_idx
                .get("count")
                .and_then(|&i| row.get(i))
                .and_then(|s| s.parse::<i32>().ok())
                .unwrap_or(0);

            match state.as_str() {
                "RUNNING" | "EXECUTING" => stats.running += count,
                "PENDING" | "QUEUEING" => stats.pending += count,
                "FINISHED" | "OK" | "EOF" => stats.finished += count,
                "CANCELLED" | "CANCEL" => stats.cancelled += count,
                "FAILED" | "ERROR" => stats.failed += count,
                _ => {}, // Ignore unknown states
            }
        }

        Ok(stats)
    }

    /// Module 11: Get compaction stats from FE's SHOW PROC '/compactions'
    ///
    /// Note: Compaction Score is calculated at FE level per Partition, not per BE.
    /// Reference: https://forum.mirrorship.cn/t/topic/13256
    async fn get_compaction_stats(&self, cluster_id: i64) -> ApiResult<CompactionStats> {
        use crate::services::{MySQLClient, MySQLPoolManager};

        // Get cluster info
        let cluster = self.cluster_service.get_cluster(cluster_id).await?;

        // Get MySQL connection pool
        let pool_manager = Arc::new(MySQLPoolManager::new());
        let pool = pool_manager.get_pool(&cluster).await?;
        let client = MySQLClient::from_pool(pool);

        // Query compaction tasks from FE
        // SHOW PROC '/compactions' shows current running compaction tasks
        let query = "SHOW PROC '/compactions'";
        let (_headers, rows) = client.query_raw(query, None, None).await.unwrap_or((vec![], vec![]));

        // Count running compaction tasks
        // Note: In StarRocks shared-data mode, there are no separate
        // base_compaction and cumulative_compaction, just unified compaction tasks
        let total_running = rows.len() as i32;

        // Get max compaction score from metrics snapshot
        // Compaction score is stored in our metrics_snapshots table
        let latest_snapshot = self.get_latest_snapshot(cluster_id).await?;
        let max_score = latest_snapshot
            .as_ref()
            .map(|s| s.max_compaction_score)
            .unwrap_or(0.0);

        // For storage-compute separation mode, we don't track per-BE compaction scores
        // because compaction is scheduled at Partition level by FE
        // We can provide a simplified view based on latest snapshot
        Ok(CompactionStats {
            base_compaction_running: 0, // Not applicable in shared-data mode
            cumulative_compaction_running: total_running, // Total compaction tasks
            max_score,
            avg_score: max_score, // In shared-data, score is per-partition, not per-BE
            be_scores: Vec::new(), // Not applicable - compaction score is per-partition in FE
        })
    }

    /// Get detailed compaction statistics for storage-compute separation architecture
    ///
    /// This method queries:
    /// 1. Top 10 partitions by compaction score from information_schema.partitions_meta
    /// 2. Running and finished compaction tasks from information_schema.be_cloud_native_compactions
    /// 3. Duration statistics (min, max, avg) for compactions within the time range
    pub async fn get_compaction_detail_stats(
        &self,
        cluster_id: i64,
        time_range: &str,
    ) -> ApiResult<CompactionDetailStats> {
        use crate::services::{MySQLClient, MySQLPoolManager};

        // Get cluster info
        let cluster = self.cluster_service.get_cluster(cluster_id).await?;

        // Get MySQL connection pool
        let pool_manager = Arc::new(MySQLPoolManager::new());
        let pool = pool_manager.get_pool(&cluster).await?;
        let client = MySQLClient::from_pool(pool);

        // Calculate time filter based on time_range parameter
        let hours_back = match time_range {
            "1h" => 1,
            "6h" => 6,
            "24h" => 24,
            "3d" => 72,
            _ => 1, // default to 1 hour
        };

        // Query 1: Get Top 10 partitions by compaction score
        let top_partitions_query = r#"
            SELECT 
                DB_NAME, 
                TABLE_NAME, 
                PARTITION_NAME, 
                MAX_CS as max_score, 
                AVG_CS as avg_score, 
                P50_CS as p50_score
            FROM information_schema.partitions_meta
            WHERE MAX_CS > 0 
              AND TABLE_NAME != 'starrocks_audit_tbl__'
            ORDER BY MAX_CS DESC
            LIMIT 10
        "#;

        let (_headers, rows) = client
            .query_raw(top_partitions_query, None, None)
            .await
            .unwrap_or((vec![], vec![]));

        let top_partitions: Vec<TopPartitionByScore> = rows
            .into_iter()
            .filter_map(|row| {
                if row.len() >= 6 {
                    Some(TopPartitionByScore {
                        db_name: row.first().map(|s| s.to_string()).unwrap_or_default(),
                        table_name: row.get(1).map(|s| s.to_string()).unwrap_or_default(),
                        partition_name: row.get(2).map(|s| s.to_string()).unwrap_or_default(),
                        max_score: row.get(3).and_then(|s| s.parse().ok()).unwrap_or(0.0),
                        avg_score: row.get(4).and_then(|s| s.parse().ok()).unwrap_or(0.0),
                        p50_score: row.get(5).and_then(|s| s.parse().ok()).unwrap_or(0.0),
                    })
                } else {
                    None
                }
            })
            .collect();

        // Query 2: Get task statistics from SHOW PROC '/compactions'
        // Note: SHOW PROC cannot be used in subqueries, so we'll get all data and filter in Rust
        let task_stats_query = r#"SHOW PROC '/compactions'"#;

        let (_headers, rows) = client
<<<<<<< HEAD
            .query_raw(task_stats_query)
=======
            .query_raw(&task_stats_query, None, None)
>>>>>>> 95cd2e31
            .await
            .unwrap_or((vec![], vec![]));

        tracing::debug!("Compaction PROC query returned {} rows", rows.len());

        // Process compaction data in Rust since SHOW PROC cannot be used in subqueries
        let mut total_count = 0;
        let mut running_count = 0;
        let mut finished_count = 0;
        let mut durations: Vec<i64> = Vec::new();

        for row in &rows {
            if row.len() >= 5 {
                // Parse StartTime and FinishTime
                let start_time_str = row.get(2).map(|s| s.to_string()).unwrap_or_default();
                let finish_time_str = row.get(4).map(|s| s.to_string()).unwrap_or_default();

                // Check if task is within time range or still running
                let is_within_time_range = if !start_time_str.is_empty() && start_time_str != "NULL"
                {
                    // Parse start time and check if within range
                    if let Ok(start_time) =
                        chrono::NaiveDateTime::parse_from_str(&start_time_str, "%Y-%m-%d %H:%M:%S")
                    {
                        let now = chrono::Utc::now().naive_utc();
                        let time_diff = now.signed_duration_since(start_time);
                        time_diff.num_hours() <= hours_back
                    } else {
                        false
                    }
                } else {
                    false
                };

                let is_running = finish_time_str.is_empty() || finish_time_str == "NULL";
                let _is_finished = !is_running;

                if is_within_time_range || is_running {
                    total_count += 1;
                    if is_running {
                        running_count += 1;
                    } else {
                        finished_count += 1;

                        // Calculate duration for finished tasks
                        if !start_time_str.is_empty()
                            && start_time_str != "NULL"
                            && !finish_time_str.is_empty()
                            && finish_time_str != "NULL"
                            && let (Ok(start_time), Ok(finish_time)) = (
                                chrono::NaiveDateTime::parse_from_str(
                                    &start_time_str,
                                    "%Y-%m-%d %H:%M:%S",
                                ),
                                chrono::NaiveDateTime::parse_from_str(
                                    &finish_time_str,
                                    "%Y-%m-%d %H:%M:%S",
                                ),
                            )
                        {
                            let duration =
                                finish_time.signed_duration_since(start_time).num_seconds();
                            durations.push(duration);
                        }
                    }
                }
            }
        }

        let task_stats = CompactionTaskStats { total_count, running_count, finished_count };

        tracing::debug!(
            "Processed compaction stats: total={}, running={}, finished={}",
            total_count,
            running_count,
            finished_count
        );

        // Calculate duration statistics from the durations we collected
        let duration_stats = if durations.is_empty() {
            CompactionDurationStats { min_duration_ms: 0, max_duration_ms: 0, avg_duration_ms: 0 }
        } else {
            let min_duration = durations.iter().min().unwrap_or(&0);
            let max_duration = durations.iter().max().unwrap_or(&0);
            let avg_duration = durations.iter().sum::<i64>() / durations.len() as i64;

            CompactionDurationStats {
                min_duration_ms: min_duration * 1000,
                max_duration_ms: max_duration * 1000,
                avg_duration_ms: avg_duration * 1000,
            }
        };

        tracing::debug!(
            "Duration stats: min={}ms, max={}ms, avg={}ms",
            duration_stats.min_duration_ms,
            duration_stats.max_duration_ms,
            duration_stats.avg_duration_ms
        );

        Ok(CompactionDetailStats { top_partitions, task_stats, duration_stats })
    }

    /// Module 12: Get session stats from SHOW PROCESSLIST
    async fn get_session_stats(&self, cluster_id: i64) -> ApiResult<SessionStats> {
        use crate::services::{MySQLClient, MySQLPoolManager};
        use chrono::Utc;

        // Get cluster info
        let cluster = self.cluster_service.get_cluster(cluster_id).await?;

        // Get MySQL connection pool
        let pool_manager = Arc::new(MySQLPoolManager::new());
        let pool = pool_manager.get_pool(&cluster).await?;
        let client = MySQLClient::from_pool(pool);

        // Query SHOW PROCESSLIST to get current connections
        let query = "SHOW FULL PROCESSLIST";
        let (_headers, rows) = client.query_raw(query, None, None).await?;

        let current_connections = rows.len() as i32;

        // Parse running queries (State = 'Query' and Time > 0)
        let mut running_queries = Vec::new();

        for row in &rows {
            if row.len() >= 8 {
                let state = row.get(4).map(|s| s.as_str()).unwrap_or("");
                let time_str = row.get(5).map(|s| s.as_str()).unwrap_or("0");
                let info = row.get(7).map(|s| s.as_str()).unwrap_or("");

                // Only include queries that are actively running
                if state == "Query" && !info.is_empty() {
                    let time_secs = time_str.parse::<i64>().unwrap_or(0);

                    // Skip internal queries and very short queries
                    if time_secs > 1 && !info.starts_with("SHOW") {
                        let query_id = row.first().map(|s| s.to_string()).unwrap_or_default();
                        let user = row.get(1).map(|s| s.to_string()).unwrap_or_default();
                        let db = row.get(3).map(|s| s.to_string()).unwrap_or_default();

                        running_queries.push(RunningQuery {
                            query_id,
                            user,
                            database: db,
                            start_time: Utc::now().format("%Y-%m-%d %H:%M:%S").to_string(),
                            duration_ms: time_secs * 1000,
                            state: state.to_string(),
                            query_preview: info.chars().take(200).collect(),
                        });
                    }
                }
            }
        }

        // Sort by duration (longest first) and limit to top 10
        running_queries.sort_by(|a, b| b.duration_ms.cmp(&a.duration_ms));
        running_queries.truncate(10);

        // Get active users from audit logs if available (simplified - use data statistics service)
        let (active_users_1h, active_users_24h) =
            if let Some(service) = &self.data_statistics_service {
                match service.get_statistics(cluster_id).await {
                    Ok(Some(stats)) => (stats.active_users_1h, stats.active_users_24h),
                    _ => (0, 0),
                }
            } else {
                (0, 0)
            };

        Ok(SessionStats { active_users_1h, active_users_24h, current_connections, running_queries })
    }

    /// Module 13: Calculate network & IO stats
    fn calculate_network_io_stats(&self, snapshot: &Option<MetricsSnapshot>) -> NetworkIOStats {
        let snapshot = snapshot.as_ref();
        NetworkIOStats {
            network_tx_bytes_per_sec: snapshot.map(|s| s.network_send_rate).unwrap_or(0.0),
            network_rx_bytes_per_sec: snapshot.map(|s| s.network_receive_rate).unwrap_or(0.0),
            disk_read_bytes_per_sec: snapshot.map(|s| s.io_read_rate).unwrap_or(0.0),
            disk_write_bytes_per_sec: snapshot.map(|s| s.io_write_rate).unwrap_or(0.0),
        }
    }

    /// Module 18: Generate alerts based on current state
    fn generate_alerts(
        &self,
        health: &ClusterHealth,
        resources: &ResourceMetrics,
        _compaction: &CompactionStats,
    ) -> Vec<Alert> {
        let mut alerts = Vec::new();

        // Critical: Node offline
        if health.be_nodes_online < health.be_nodes_total {
            alerts.push(Alert {
                level: AlertLevel::Critical,
                category: "节点状态".to_string(),
                message: format!("{} BE节点离线", health.be_nodes_total - health.be_nodes_online),
                timestamp: Utc::now(),
                action: Some("检查BE节点状态并重启".to_string()),
            });
        }

        // Critical: Compaction score too high
        if health.compaction_score > 100.0 {
            alerts.push(Alert {
                level: AlertLevel::Critical,
                category: "Compaction".to_string(),
                message: format!("Compaction Score过高: {:.1}", health.compaction_score),
                timestamp: Utc::now(),
                action: Some("检查磁盘IO性能，考虑增加BE节点".to_string()),
            });
        }

        // Warning: High disk usage
        if resources.disk_usage_pct > 80.0 {
            let level = if resources.disk_usage_pct > 90.0 {
                AlertLevel::Critical
            } else {
                AlertLevel::Warning
            };
            alerts.push(Alert {
                level,
                category: "容量".to_string(),
                message: format!("磁盘使用率过高: {:.1}%", resources.disk_usage_pct),
                timestamp: Utc::now(),
                action: Some("清理过期数据或扩容磁盘".to_string()),
            });
        }

        // Warning: High CPU usage
        if resources.cpu_usage_pct > 80.0 {
            alerts.push(Alert {
                level: AlertLevel::Warning,
                category: "资源".to_string(),
                message: format!("CPU使用率偏高: {:.1}%", resources.cpu_usage_pct),
                timestamp: Utc::now(),
                action: Some("检查慢查询，优化查询性能".to_string()),
            });
        }

        alerts
    }

    /// Get StarRocks version
    async fn get_starrocks_version(&self, cluster_id: i64) -> ApiResult<String> {
        use crate::services::{MySQLClient, MySQLPoolManager};

        let cluster = self.cluster_service.get_cluster(cluster_id).await?;
        let pool_manager = Arc::new(MySQLPoolManager::new());
        let pool = pool_manager.get_pool(&cluster).await?;
        let mysql_client = MySQLClient::from_pool(pool);

        // Query StarRocks version using SELECT VERSION()
        let sql = "SELECT VERSION() as version";
        let (columns, rows) = mysql_client.query_raw(sql, None, None).await?;

        // Find the version column index
        if let Some(version_idx) = columns
            .iter()
            .position(|col| col.to_lowercase() == "version")
            && let Some(row) = rows.first()
            && let Some(version) = row.get(version_idx)
        {
            // StarRocks version format: StarRocks version 3.1.0
            return Ok(version.clone());
        }

        Ok("Unknown".to_string())
    }
}

/// Parse data size string from SHOW DATA command
/// Example: "33.402 GB" -> bytes
#[allow(dead_code)]
fn parse_data_size(size_str: &str) -> Option<i64> {
    let parts: Vec<&str> = size_str.split_whitespace().collect();
    if parts.len() != 2 {
        return None;
    }

    let value: f64 = parts[0].parse().ok()?;
    let unit = parts[1].to_uppercase();

    let bytes = match unit.as_str() {
        "B" | "BYTES" => value,
        "KB" => value * 1024.0,
        "MB" => value * 1024.0 * 1024.0,
        "GB" => value * 1024.0 * 1024.0 * 1024.0,
        "TB" => value * 1024.0 * 1024.0 * 1024.0 * 1024.0,
        "PB" => value * 1024.0 * 1024.0 * 1024.0 * 1024.0 * 1024.0,
        _ => return None,
    };

    Some(bytes as i64)
}<|MERGE_RESOLUTION|>--- conflicted
+++ resolved
@@ -1575,7 +1575,7 @@
     }
 
     /// Get detailed compaction statistics for storage-compute separation architecture
-    ///
+    /// 
     /// This method queries:
     /// 1. Top 10 partitions by compaction score from information_schema.partitions_meta
     /// 2. Running and finished compaction tasks from information_schema.be_cloud_native_compactions
@@ -1630,7 +1630,7 @@
             .filter_map(|row| {
                 if row.len() >= 6 {
                     Some(TopPartitionByScore {
-                        db_name: row.first().map(|s| s.to_string()).unwrap_or_default(),
+                        db_name: row.get(0).map(|s| s.to_string()).unwrap_or_default(),
                         table_name: row.get(1).map(|s| s.to_string()).unwrap_or_default(),
                         partition_name: row.get(2).map(|s| s.to_string()).unwrap_or_default(),
                         max_score: row.get(3).and_then(|s| s.parse().ok()).unwrap_or(0.0),
@@ -1648,35 +1648,28 @@
         let task_stats_query = r#"SHOW PROC '/compactions'"#;
 
         let (_headers, rows) = client
-<<<<<<< HEAD
-            .query_raw(task_stats_query)
-=======
             .query_raw(&task_stats_query, None, None)
->>>>>>> 95cd2e31
             .await
             .unwrap_or((vec![], vec![]));
 
         tracing::debug!("Compaction PROC query returned {} rows", rows.len());
-
+        
         // Process compaction data in Rust since SHOW PROC cannot be used in subqueries
         let mut total_count = 0;
         let mut running_count = 0;
         let mut finished_count = 0;
         let mut durations: Vec<i64> = Vec::new();
-
+        
         for row in &rows {
             if row.len() >= 5 {
                 // Parse StartTime and FinishTime
                 let start_time_str = row.get(2).map(|s| s.to_string()).unwrap_or_default();
                 let finish_time_str = row.get(4).map(|s| s.to_string()).unwrap_or_default();
-
+                
                 // Check if task is within time range or still running
-                let is_within_time_range = if !start_time_str.is_empty() && start_time_str != "NULL"
-                {
+                let is_within_time_range = if !start_time_str.is_empty() && start_time_str != "NULL" {
                     // Parse start time and check if within range
-                    if let Ok(start_time) =
-                        chrono::NaiveDateTime::parse_from_str(&start_time_str, "%Y-%m-%d %H:%M:%S")
-                    {
+                    if let Ok(start_time) = chrono::NaiveDateTime::parse_from_str(&start_time_str, "%Y-%m-%d %H:%M:%S") {
                         let now = chrono::Utc::now().naive_utc();
                         let time_diff = now.signed_duration_since(start_time);
                         time_diff.num_hours() <= hours_back
@@ -1686,74 +1679,67 @@
                 } else {
                     false
                 };
-
+                
                 let is_running = finish_time_str.is_empty() || finish_time_str == "NULL";
                 let _is_finished = !is_running;
-
+                
                 if is_within_time_range || is_running {
                     total_count += 1;
                     if is_running {
                         running_count += 1;
                     } else {
                         finished_count += 1;
-
+                        
                         // Calculate duration for finished tasks
-                        if !start_time_str.is_empty()
-                            && start_time_str != "NULL"
-                            && !finish_time_str.is_empty()
-                            && finish_time_str != "NULL"
-                            && let (Ok(start_time), Ok(finish_time)) = (
-                                chrono::NaiveDateTime::parse_from_str(
-                                    &start_time_str,
-                                    "%Y-%m-%d %H:%M:%S",
-                                ),
-                                chrono::NaiveDateTime::parse_from_str(
-                                    &finish_time_str,
-                                    "%Y-%m-%d %H:%M:%S",
-                                ),
-                            )
-                        {
-                            let duration =
-                                finish_time.signed_duration_since(start_time).num_seconds();
-                            durations.push(duration);
+                        if !start_time_str.is_empty() && start_time_str != "NULL" && !finish_time_str.is_empty() && finish_time_str != "NULL" {
+                            if let (Ok(start_time), Ok(finish_time)) = (
+                                chrono::NaiveDateTime::parse_from_str(&start_time_str, "%Y-%m-%d %H:%M:%S"),
+                                chrono::NaiveDateTime::parse_from_str(&finish_time_str, "%Y-%m-%d %H:%M:%S")
+                            ) {
+                                let duration = finish_time.signed_duration_since(start_time).num_seconds();
+                                durations.push(duration);
+                            }
                         }
                     }
                 }
             }
         }
-
-        let task_stats = CompactionTaskStats { total_count, running_count, finished_count };
-
-        tracing::debug!(
-            "Processed compaction stats: total={}, running={}, finished={}",
+        
+        let task_stats = CompactionTaskStats {
             total_count,
             running_count,
-            finished_count
-        );
+            finished_count,
+        };
+        
+        tracing::debug!("Processed compaction stats: total={}, running={}, finished={}", total_count, running_count, finished_count);
 
         // Calculate duration statistics from the durations we collected
         let duration_stats = if durations.is_empty() {
-            CompactionDurationStats { min_duration_ms: 0, max_duration_ms: 0, avg_duration_ms: 0 }
+            CompactionDurationStats {
+                min_duration_ms: 0,
+                max_duration_ms: 0,
+                avg_duration_ms: 0,
+            }
         } else {
             let min_duration = durations.iter().min().unwrap_or(&0);
             let max_duration = durations.iter().max().unwrap_or(&0);
             let avg_duration = durations.iter().sum::<i64>() / durations.len() as i64;
-
+            
             CompactionDurationStats {
                 min_duration_ms: min_duration * 1000,
                 max_duration_ms: max_duration * 1000,
                 avg_duration_ms: avg_duration * 1000,
             }
         };
-
-        tracing::debug!(
-            "Duration stats: min={}ms, max={}ms, avg={}ms",
-            duration_stats.min_duration_ms,
-            duration_stats.max_duration_ms,
-            duration_stats.avg_duration_ms
-        );
-
-        Ok(CompactionDetailStats { top_partitions, task_stats, duration_stats })
+        
+        tracing::debug!("Duration stats: min={}ms, max={}ms, avg={}ms", 
+            duration_stats.min_duration_ms, duration_stats.max_duration_ms, duration_stats.avg_duration_ms);
+
+        Ok(CompactionDetailStats {
+            top_partitions,
+            task_stats,
+            duration_stats,
+        })
     }
 
     /// Module 12: Get session stats from SHOW PROCESSLIST
